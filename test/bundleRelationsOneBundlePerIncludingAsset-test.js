--- conflicted
+++ resolved
@@ -1,11 +1,7 @@
 var vows = require('vows'),
     assert = require('assert'),
-<<<<<<< HEAD
-    AssetGraph = require('../lib/AssetGraph'),
+    AssetGraph = require('../lib'),
     query = AssetGraph.query;
-=======
-    AssetGraph = require('../lib');
->>>>>>> b3be1e50
 
 vows.describe('Bundle stylesheets, oneBundlePerIncludingAsset strategy').addBatch({
     'After loading a test case with 1 Html, 2 stylesheets, and 3 images': {
