--- conflicted
+++ resolved
@@ -448,7 +448,6 @@
         });
     });
 
-<<<<<<< HEAD
     describe('#inline', function () {
         describe('on a non-inline relation', function () {
             it('should update the href of all outgoing relations of the target asset', async function () {
@@ -538,7 +537,9 @@
                     expect(htmlAsset.text, 'to contain', '<a href="https://example.com/images/foo.png">');
                 });
             });
-=======
+        });
+    });
+
     describe('#refreshHref', function () {
         it('should preserve (and not double) the fragment identifier when the target asset is unresolved', function () {
             const assetGraph = new AssetGraph();
@@ -570,7 +571,6 @@
             var svgAsset = assetGraph.findAssets({ type: 'Svg' })[0];
             svgAsset.url = 'https://example.com/somewhereelse/image.svg';
             expect(svgAsset.text, 'to contain', '<use xlink:href="#path-1"></use>');
->>>>>>> 5205dbef
         });
     });
 });