/**
 *  Implementation of http://w3c.github.io/preload/#dfn-preload
 */

const HtmlResourceHint = require('./HtmlResourceHint');

<<<<<<< HEAD
function getExtension(url) {
    const matches = url.match(/\.([^$#\?]+)/);

    if (matches && matches[1]) {
        return matches[1];
    }
}

const extensionToTypeMap = {
    woff: 'application/font-woff', // https://www.w3.org/TR/WOFF/#appendix-b
    woff2: 'font/woff2', // https://www.w3.org/TR/WOFF2/#IMT
    otf: 'application/font-sfnt', // http://www.iana.org/assignments/media-types/application/font-sfnt
    ttf: 'application/font-sfnt', // http://www.iana.org/assignments/media-types/application/font-sfnt
    eot: 'application/vnd.ms-fontobject' // https://www.iana.org/assignments/media-types/application/vnd.ms-fontobject
};

class HtmlPreloadLink extends HtmlResourceHint {
    get contentType() {
        if ('_contentType' in this) {
            return this._contentType;
        } else {
            if (this.to.contentType) {
                this._contentType = this.to.contentType;
            } else {
                const extension = getExtension(this.to.url);
                this._contentType = extensionToTypeMap[extension];
            }

            return this._contentType;
        }
    }

    attach(position, adjacentRelation) {
        this.node = this.from.parseTree.createElement('link');
        this.node.setAttribute('rel', 'preload');

        if (this.as) {
            this.node.setAttribute('as', this.as);
        }

        if (this.contentType) {
            this.node.setAttribute('type', this.contentType);
        }

        if (this.as === 'font') {
            this.node.setAttribute('crossorigin', 'crossorigin');
        }

        super.attach(position, adjacentRelation);
        if (this.crossorigin) {
            // fonts should always be treated as crossorigin: https://w3c.github.io/preload/#h-note6
            this.node.setAttribute('crossorigin', 'crossorigin');
        }
=======
function getPreloadLinkNode(relation, htmlAsset) {
    var node = htmlAsset.parseTree.createElement('link');
    node.setAttribute('rel', 'preload');

    if (relation.as) {
        node.setAttribute('as', relation.as);
    }

    if (relation.contentType) {
        node.setAttribute('type', relation.contentType);
    }

    if (relation.as === 'font') {
        node.setAttribute('crossorigin', 'anonymous');
    }

    return node;
}

function HtmlPreloadLink(config) {
    HtmlResourceHint.call(this, config);
}

util.inherits(HtmlPreloadLink, HtmlResourceHint);

extendWithGettersAndSetters(HtmlPreloadLink.prototype, {
    attach: function (asset, position, adjacentRelation) {
        this.node = getPreloadLinkNode(this, asset);

        return HtmlResourceHint.prototype.attach.call(this, asset, position, adjacentRelation);
    },

    attachToHead: function (asset, position, adjacentNode) {
        this.node = getPreloadLinkNode(this, asset);

        return HtmlResourceHint.prototype.attachToHead.call(this, asset, position, adjacentNode);
>>>>>>> 8ed68b1d
    }
};

module.exports = HtmlPreloadLink;<|MERGE_RESOLUTION|>--- conflicted
+++ resolved
@@ -4,7 +4,6 @@
 
 const HtmlResourceHint = require('./HtmlResourceHint');
 
-<<<<<<< HEAD
 function getExtension(url) {
     const matches = url.match(/\.([^$#\?]+)/);
 
@@ -50,52 +49,10 @@
         }
 
         if (this.as === 'font') {
-            this.node.setAttribute('crossorigin', 'crossorigin');
+            this.node.setAttribute('crossorigin', 'anonymous');
         }
 
         super.attach(position, adjacentRelation);
-        if (this.crossorigin) {
-            // fonts should always be treated as crossorigin: https://w3c.github.io/preload/#h-note6
-            this.node.setAttribute('crossorigin', 'crossorigin');
-        }
-=======
-function getPreloadLinkNode(relation, htmlAsset) {
-    var node = htmlAsset.parseTree.createElement('link');
-    node.setAttribute('rel', 'preload');
-
-    if (relation.as) {
-        node.setAttribute('as', relation.as);
-    }
-
-    if (relation.contentType) {
-        node.setAttribute('type', relation.contentType);
-    }
-
-    if (relation.as === 'font') {
-        node.setAttribute('crossorigin', 'anonymous');
-    }
-
-    return node;
-}
-
-function HtmlPreloadLink(config) {
-    HtmlResourceHint.call(this, config);
-}
-
-util.inherits(HtmlPreloadLink, HtmlResourceHint);
-
-extendWithGettersAndSetters(HtmlPreloadLink.prototype, {
-    attach: function (asset, position, adjacentRelation) {
-        this.node = getPreloadLinkNode(this, asset);
-
-        return HtmlResourceHint.prototype.attach.call(this, asset, position, adjacentRelation);
-    },
-
-    attachToHead: function (asset, position, adjacentNode) {
-        this.node = getPreloadLinkNode(this, asset);
-
-        return HtmlResourceHint.prototype.attachToHead.call(this, asset, position, adjacentNode);
->>>>>>> 8ed68b1d
     }
 };
 
