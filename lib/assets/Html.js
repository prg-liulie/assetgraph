--- conflicted
+++ resolved
@@ -25,7 +25,6 @@
     return metaCharset; // Will be undefined if not found
 }
 
-<<<<<<< HEAD
 class Html extends Text {
     init(config = {}) {
         super.init(config);
@@ -34,14 +33,6 @@
             config.isFragment = undefined;
         }
     }
-=======
-extendWithGettersAndSetters(Html.prototype, {
-    contentType: 'text/html',
-
-    supportedExtensions: ['.html', '.template', '.xhtml', '.shtml', '.ko', '.ejs'],
-
-    isPretty: false,
->>>>>>> 584169f0
 
     get encoding() {
         if (!this._encoding) {
@@ -891,7 +882,7 @@
 Object.assign(Html.prototype, {
     contentType: 'text/html',
 
-    supportedExtensions: ['.html', '.template', '.xhtml', '.shtml', '.ko'],
+    supportedExtensions: ['.html', '.template', '.xhtml', '.shtml', '.ko', '.ejs'],
 
     isPretty: false
 });
