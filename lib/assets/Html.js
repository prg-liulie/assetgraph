/* eslint no-redeclare: "off", block-scoped-var: "off" */
var util = require('util'),
    _ = require('lodash'),
    esprima = require('esprima'),
<<<<<<< HEAD
    JSDOM = require('jsdom').JSDOM,
    htmlMinifier = require('html-minifier-papandreou'),
=======
    jsdom = require('jsdom-papandreou'),
    domtohtml = require('jsdom-papandreou/lib/jsdom/browser/domtohtml'),
    htmlMinifier = require('html-minifier'),
>>>>>>> df0eeefe
    extendWithGettersAndSetters = require('../util/extendWithGettersAndSetters'),
    errors = require('../errors'),
    Text = require('./Text'),
    JavaScript = require('./JavaScript'),
    mozilla = require('source-map'),
    AssetGraph = require('../AssetGraph');

function Html(config) {
    if (typeof config.isFragment !== 'undefined') {
        this._isFragment = config.isFragment;
        config.isFragment = undefined;
    }
    Text.call(this, config);
}

util.inherits(Html, Text);

function extractEncodingFromText(text) {
    var metaCharset;
    (text.match(/<meta[^>]+>/ig) || []).forEach(function (metaTagString) {
        if (/\bhttp-equiv=([\"\']|)\s*Content-Type\s*\1/i.test(metaTagString)) {
            var matchContent = metaTagString.match(/\bcontent=([\"\']|)\s*text\/html;\s*charset=([\w\-]*)\s*\1/i);
            if (matchContent) {
                metaCharset = matchContent[2];
            }
        } else {
            var matchSimpleCharset = metaTagString.match(/\bcharset=([\"\']|)\s*([\w\-]*)\s*\1/i);
            if (matchSimpleCharset) {
                metaCharset = matchSimpleCharset[2];
            }
        }
    });
    return metaCharset; // Will be undefined if not found
}

extendWithGettersAndSetters(Html.prototype, {
    contentType: 'text/html',

    supportedExtensions: ['.html', '.template', '.xhtml', '.shtml', '.ko'],

    isPretty: false,

    get encoding() {
        if (!this._encoding) {
            // An explicit encoding (Content-Type header, data: url charset, assetConfig) takes precedence, but if absent we should
            // look for a <meta http-equiv='Content-Type' ...> tag with a charset before falling back to the defaultEncoding (utf-8)
            if (typeof this._text === 'string') {
                this._encoding = extractEncodingFromText(this._text) || this.defaultEncoding;
            } else if (this._rawSrc) {
                this._encoding = extractEncodingFromText(this._rawSrc.toString('binary', 0, Math.min(1024, this._rawSrc.length))) || this.defaultEncoding;
            } else {
                this._encoding = this.defaultEncoding;
            }
        }
        return this._encoding;
    },

    set encoding(encoding) {
        // An intended side effect of getting this.parseTree before deleting this._rawSrc is that we're sure
        // that the raw source has been decoded into this._text before the original encoding is thrown away.
        var parseTree = this.parseTree;
        if (parseTree.head) {
            var existingMetaElements = parseTree.head.getElementsByTagName('meta'),
                contentTypeMetaElement;
            for (var i = 0 ; i < existingMetaElements.length ; i += 1) {
                var metaElement = existingMetaElements[i];
                if (metaElement.hasAttribute('charset') || /^content-type$/i.test(metaElement.getAttribute('http-equiv'))) {
                    contentTypeMetaElement = metaElement;
                    break;
                }
            }
            if (!contentTypeMetaElement) {
                contentTypeMetaElement = parseTree.createElement('meta');
                parseTree.head.insertBefore(contentTypeMetaElement, parseTree.head.firstChild);
                this.markDirty();
            }
            if (contentTypeMetaElement.hasAttribute('http-equiv')) {
                if ((contentTypeMetaElement.getAttribute('content') || '').toLowerCase() !== 'text/html; charset=' + encoding) {
                    contentTypeMetaElement.setAttribute('content', 'text/html; charset=' + encoding);
                    this.markDirty();
                }
            } else {
                // Simple <meta charset="...">
                if (contentTypeMetaElement.getAttribute('charset') !== encoding) {
                    contentTypeMetaElement.setAttribute('charset', encoding);
                    this.markDirty();
                }
            }
        }
        if (encoding !== this.encoding) {
            this._encoding = encoding;
            this.markDirty();
        }
    },

    unload: function () {
        Text.prototype.unload.call(this);
        this._templateReplacements = {};
    },

    get text() {
        if (typeof this._text !== 'string') {
            if (this._parseTree) {
                this._text = this.isFragment ? this._parseTree.innerHTML : this._serialize();
                var templateReplacements = this._templateReplacements;
                this._text = Object.keys(templateReplacements).reduce(function (text, key) {
                    return text.replace(key, templateReplacements[key]);
                }, this._text);
            } else {
                this._text = this._getTextFromRawSrc();
            }
            if (this.isMinified) {
                this._text = htmlMinifier.minify(this._text, _.defaults(this.htmlMinifierOptions || {}, {
                    // https://github.com/kangax/html-minifier#options-quick-reference
                    maxLineLength: Infinity,
                    collapseWhitespace: true,
                    collapseBooleanAttributes: true,
                    removeEmptyAttributes: true,
                    removeAttributeQuotes: true,
                    // useShortDoctype: true, // Replaces any DOCTYPE with the HTML5 one.
                    // removeOptionalTags: true, // Omits </head>, </body>, </html> etc. Too obtrusive?
                    removeComments: true,
                    removeScriptTypeAttributes: true,
                    removeStyleLinkTypeAttributes: true,
                    ignoreCustomComments: [
                        /^\s*\/?(?:ko|hz)(?:\s|$)/,
                        /^ASSETGRAPH DOCUMENT (?:START|END) MARKER$|^#|^\[if|^<!\[endif\]|^esi/
                    ]
                }));
            }
        }
        return this._text;
    },

    set text(text) {
        this.unload();

        this._text = text;
        if (this.assetGraph) {
            this.populate();
        }
        this.markDirty();
    },

    get parseTree() {
        if (!this._parseTree) {
            var text;
            if (typeof this._text === 'string') {
                text = this._text;
            } else {
                text = this._getTextFromRawSrc();
            }
            var templateReplacements = this._templateReplacements = {};
            text = text.replace(/<([%\?])[^\1]*?\1>/g, function (match, sub1, offset) {
                var key = '⋖' + offset + '⋗';
                templateReplacements[key] = match;
                return key;
            });

            var isFragment = this.isFragment;
            var document;
            try {
                var jsdom = new JSDOM(isFragment ? '<body>' + text + '</body>' : text, {
                    includeNodeLocations: true,
                    runScripts: 'outside-only'
                });
                document = jsdom.window.document;
                this._serialize = jsdom.serialize.bind(jsdom);
                this._nodeLocation = jsdom.nodeLocation.bind(jsdom);
            } catch (e) {
                var err = new errors.ParseError({message: 'Parse error in ' + this.urlOrDescription + '\n' + e.message, asset: this});
                if (this.assetGraph) {
                    this.assetGraph.emit('warn', err);
                } else {
                    throw err;
                }
            }
            if (isFragment) {
                // Install the properties of document on the HtmlBodyElement used as the parse tree:
                for (var propertyName in document) {
                    if (!(propertyName in document.body) && propertyName !== 'head') {
                        if (typeof document[propertyName] === 'function') {
                            document.body[propertyName] = document[propertyName].bind(document);
                        } else {
                            document.body[propertyName] = document[propertyName];
                        }
                    }
                }
                this._parseTree = document.body;
            } else {
                this._parseTree = document;
            }
        }
        return this._parseTree;
    },

    set parseTree(parseTree) {
        this.unload();
        this._parseTree = parseTree;
        this.markDirty();
    },

    get isFragment() {
        if (typeof this._isFragment === 'undefined' && this.isLoaded) {
            if (this._parseTree) {
                var document = this.parseTree;
                this._isFragment = !document.doctype && !document.body &&
                    document.getElementsByTagName('head').length === 0;
            } else {
                this._isFragment = !/<html/i.test(this.text);
            }
        }
        return this._isFragment;
    },

    set isFragment(isFragment) {
        this._isFragment = isFragment;
    },

    _createSourceMapForInlineScriptOrStylesheet: function (element) {
        var nonInlineAncestor = this.nonInlineAncestor;
        var sourceUrl = this.sourceUrl || (nonInlineAncestor ? nonInlineAncestor.url : this.url);
        var location;
        if (element.firstChild) {
            location = this._nodeLocation(element.firstChild);
        } else {
            // Empty script or stylesheet
            location = this._nodeLocation(element).endTag;
        }
        var sourceMapGenerator = new mozilla.SourceMapGenerator({file: this.nonInlineAncestor.url});
        var text = element.firstChild ? element.firstChild.nodeValue : '';
        var generatedLineNumber = 1;
        var generatedColumnNumber = 0;
        var previousChar;
        var originalLineNumber = location.line;
        var originalColumnNumber = location.col;
        var hasAddedMappingForTheCurrentLine = false;
        function addMapping() {
            sourceMapGenerator.addMapping({
                generated: {
                    line: generatedLineNumber,
                    column: generatedColumnNumber
                },
                original: {
                    line: originalLineNumber,
                    column: originalColumnNumber
                },
                source: sourceUrl
            });
        }
        addMapping();
        for (var i = 0 ; i < text.length ; i += 1) {
            var ch = text.charAt(i);
            if (ch === '\n') {
                if (previousChar !== '\r') {
                    originalLineNumber += 1;
                    generatedLineNumber += 1;
                    generatedColumnNumber = 0;
                    originalColumnNumber = 0;
                    hasAddedMappingForTheCurrentLine = false;
                }
            } else if (ch === '\r') {
                if (previousChar !== '\n') {
                    originalLineNumber += 1;
                    generatedLineNumber += 1;
                    generatedColumnNumber = 0;
                    originalColumnNumber = 0;
                    hasAddedMappingForTheCurrentLine = false;
                }
            } else {
                if (!hasAddedMappingForTheCurrentLine && !/\s/.test(ch)) {
                    addMapping();
                }
                originalColumnNumber += 1;
                generatedColumnNumber += 1;
            }
            previousChar = ch;
        }
        addMapping();
        return sourceMapGenerator.toJSON();
    },

    findOutgoingRelationsInParseTree: function () {
        var currentConditionalComments = [],
            outgoingRelations = Text.prototype.findOutgoingRelationsInParseTree.call(this);
        function addOutgoingRelation(outgoingRelation) {
            if (currentConditionalComments.length > 0) {
                outgoingRelation.conditionalComments = [].concat(currentConditionalComments);
            }
            outgoingRelations.push(outgoingRelation);
        }

        if (this.parseTree.documentElement && this.parseTree.documentElement.hasAttribute('manifest')) {
            addOutgoingRelation(new AssetGraph.HtmlCacheManifest({
                from: this,
                to: {
                    url: this.parseTree.documentElement.getAttribute('manifest')
                },
                node: this.parseTree.documentElement
            }));
        }
        var manifestFound = false;
        var queue = [this.parseTree];
        while (queue.length) {
            var node = queue.shift(),
                traverse = true;
            if (node.nodeType === node.ELEMENT_NODE) {
                for (var i = 0 ; i < node.attributes.length ; i += 1) {
                    var attribute = node.attributes[i];
                    if (/^on/i.test(attribute.nodeName)) {
                        addOutgoingRelation(new AssetGraph.HtmlInlineEventHandler({
                            from: this,
                            attributeName: attribute.nodeName,
                            to: new JavaScript({
                                isExternalizable: false,
                                serializationOptions: {
                                    semicolons: true,
                                    side_effects: false,
                                    newline: '',
                                    indent_level: 0
                                },
                                text: 'function bogus() {' + attribute.nodeValue + '}'
                            }),
                            node: node
                        }));
                    }
                }

                var nodeName = node.nodeName.toLowerCase();
                if (nodeName === 'script') {
                    var type = node.getAttribute('type');

                    if (!type || type === 'text/javascript') {
                        var src = node.getAttribute('src');
                        if (src) {
                            addOutgoingRelation(new AssetGraph.HtmlScript({
                                from: this,
                                to: {
                                    url: src
                                },
                                node: node
                            }));
                        } else {
                            addOutgoingRelation(new AssetGraph.HtmlScript({
                                from: this,
                                to: new (require('./JavaScript'))({
                                    sourceMap: this._createSourceMapForInlineScriptOrStylesheet(node),
                                    text: node.firstChild ? node.firstChild.nodeValue : ''
                                }),
                                node: node
                            }));
                        }
                    } else if (type === 'text/html' || type === 'text/ng-template') {
                        addOutgoingRelation(new AssetGraph.HtmlInlineScriptTemplate({
                            from: this,
                            to: new Html({
                                isExternalizable: false,
                                text: node.innerHTML || ''
                            }),
                            node: node
                        }));
                    }
                } else if (nodeName === 'template') {
                    traverse = false;
                    addOutgoingRelation(new AssetGraph.HtmlTemplate({
                        from: this,
                        to: new Html({
                            isFragment: true,
                            isInline: true,
                            text: node.innerHTML || ''
                        }),
                        node: node
                    }));
                } else if (nodeName === 'style') {
                    addOutgoingRelation(new AssetGraph.HtmlStyle({
                        from: this,
                        to: new (require('./Css'))({
                            sourceMap: this._createSourceMapForInlineScriptOrStylesheet(node),
                            text: node.firstChild ? node.firstChild.nodeValue : ''
                        }),
                        node: node
                    }));
                } else if (nodeName === 'link') {
                    if (node.hasAttribute('rel') && node.hasAttribute('href')) {
                        var rel = node.getAttribute('rel');
                        if (/(?:^| )stylesheet(?:$| )/i.test(rel)) {
                            addOutgoingRelation(new AssetGraph.HtmlStyle({
                                from: this,
                                to: {
                                    url: node.getAttribute('href')
                                },
                                node: node
                            }));
                        } else if (/(?:^| )(?:apple-touch-icon(?:-precomposed)?|icon)(?:$| )/i.test(rel)) { // Also catches rel="shortcut icon"
                            addOutgoingRelation(new AssetGraph.HtmlShortcutIcon({
                                from: this,
                                to: {
                                    url: node.getAttribute('href')
                                },
                                node: node
                            }));
                        } else if (/(?:^| )apple-touch-startup-image(?:$| )/i.test(rel)) {
                            addOutgoingRelation(new AssetGraph.HtmlAppleTouchStartupImage({
                                from: this,
                                to: {
                                    url: node.getAttribute('href')
                                },
                                node: node
                            }));
                        } else if (/(?:^| )alternate(?:$| )/i.test(rel)) {
                            var assetConfig = {
                                url: node.getAttribute('href')
                            };
                            if (node.hasAttribute('type')) {
                                assetConfig.contentType = node.getAttribute('type');
                            }
                            addOutgoingRelation(new AssetGraph.HtmlAlternateLink({
                                from: this,
                                to: assetConfig,
                                node: node
                            }));
                        } else if (/(?:^| )manifest(?:$| )/i.test(rel)) {
                            // Application Manifests
                            // See http://www.w3.org/TR/appmanifest/#using-a-link-element-to-link-to-a-manifest
                            if (!manifestFound) {
                                var assetConfig = {
                                    type: 'ApplicationManifest',
                                    url: node.getAttribute('href')
                                };
                                addOutgoingRelation(new AssetGraph.HtmlApplicationManifest({
                                    from: this,
                                    to: assetConfig,
                                    node: node
                                }));

                                manifestFound = true;
                            } else {
                                var err = new Error('Multiple ApplicationManifest relations. Only one per document is allowed. See http://www.w3.org/TR/appmanifest/#h-note4');
                                err.asset = this;
                                err.node = node;

                                this.assetGraph.emit('warn', err);
                            }
                        } else if (/(?:^| )serviceworker(?:$| )/i.test(rel)) {
                            // https://w3c.github.io/ServiceWorker/#link-type-serviceworker
                            addOutgoingRelation(new AssetGraph.HtmlServiceWorkerRegistration({
                                from: this,
                                to: {
                                    url: node.getAttribute('href')
                                },
                                node: node,
                                scope: node.getAttribute('scope')
                            }));
                        } else if (/(?:^| )author(?:$| )/i.test(rel)) {
                            var assetConfig = {
                                url: node.getAttribute('href')
                            };
                            if (node.hasAttribute('type')) {
                                assetConfig.contentType = node.getAttribute('type');
                            }
                            addOutgoingRelation(new AssetGraph.HtmlAuthorLink({
                                from: this,
                                to: assetConfig,
                                node: node
                            }));
                        } else if (/(?:^| )search(?:$| )/i.test(rel)) {
                            var assetConfig = {
                                url: node.getAttribute('href')
                            };
                            if (node.hasAttribute('type')) {
                                assetConfig.contentType = node.getAttribute('type');
                            }
                            addOutgoingRelation(new AssetGraph.HtmlSearchLink({
                                from: this,
                                to: assetConfig,
                                node: node
                            }));
                        } else if (/(?:^| )dns-prefetch(?:$| )/i.test(rel)) {
                            addOutgoingRelation(new AssetGraph.HtmlDnsPrefetchLink({
                                from: this,
                                to: {
                                    url: node.getAttribute('href')
                                },
                                node: node
                            }));
                        } else if (/(?:^| )preconnect(?:$| )/i.test(rel)) {
                            addOutgoingRelation(new AssetGraph.HtmlPreconnectLink({
                                from: this,
                                to: {
                                    url: node.getAttribute('href')
                                },
                                node: node
                            }));
                        } else if (/(?:^| )prerender(?:$| )/i.test(rel)) {
                            addOutgoingRelation(new AssetGraph.HtmlPrerenderLink({
                                from: this,
                                to: {
                                    url: node.getAttribute('href')
                                },
                                node: node
                            }));
                        } else if (/(?:^| )prefetch(?:$| )/i.test(rel)) {
                            var assetConfig = {
                                url: node.getAttribute('href')
                            };

                            var relationConfig = {
                                from: this,
                                to: assetConfig,
                                node: node
                            };

                            if (node.getAttribute('as')) {
                                relationConfig.as = node.getAttribute('as');
                            }

                            addOutgoingRelation(new AssetGraph.HtmlPrefetchLink(relationConfig));
                        } else if (/(?:^| )preload(?:$| )/i.test(rel)) {
                            var assetConfig = {
                                url: node.getAttribute('href')
                            };

                            if (node.hasAttribute('type')) {
                                assetConfig.contentType = node.getAttribute('type');
                            }

                            var relationConfig = {
                                from: this,
                                to: assetConfig,
                                node: node
                            };

                            if (node.getAttribute('as')) {
                                relationConfig.as = node.getAttribute('as');
                            }

                            addOutgoingRelation(new AssetGraph.HtmlPreloadLink(relationConfig));
                        } else if (/(?:^| )fluid-icon(?:$| )/i.test(rel)) {
                            var assetConfig = {
                                url: node.getAttribute('href')
                            };
                            if (node.hasAttribute('type')) {
                                assetConfig.contentType = node.getAttribute('type');
                            }
                            addOutgoingRelation(new AssetGraph.HtmlFluidIconLink({
                                from: this,
                                to: assetConfig,
                                node: node
                            }));
                        } else if (/(?:^| )logo(?:$| )/i.test(rel)) {
                            var assetConfig = {
                                url: node.getAttribute('href')
                            };
                            if (node.hasAttribute('type')) {
                                assetConfig.contentType = node.getAttribute('type');
                            }
                            addOutgoingRelation(new AssetGraph.HtmlLogo({
                                from: this,
                                to: assetConfig,
                                node: node
                            }));
                        } else if (/import/i.test(rel)) {
                            // HtmlImport specification: http://w3c.github.io/webcomponents/spec/imports/
                            addOutgoingRelation(new AssetGraph.HtmlImport({
                                from: this,
                                to: {
                                    url: node.getAttribute('href'),
                                    type: 'Html',
                                    // Web Compoonents are explicitly not to be treated as HTML fragments
                                    // Override automated isFragment resolving here
                                    isFragment: false
                                },
                                node: node
                            }));
                        }
                    }
                } else if (nodeName === 'meta') {
                    if (/^refresh$/i.test(node.getAttribute('http-equiv'))) {
                        var content = node.getAttribute('content'),
                            matchContent = content && content.match(/^\d+;\s*url\s*=\s*(.*?)\s*$/);
                        if (matchContent) {
                            addOutgoingRelation(new AssetGraph.HtmlMetaRefresh({
                                from: this,
                                to: {
                                    url: matchContent[1]
                                },
                                node: node
                            }));
                        }
                    } else if (/^og:(?:url|image|audio|video)(?:(?:$|:)(?:url|secure_url|$))/.test(node.getAttribute('property')) && node.hasAttribute('content')) {
                        addOutgoingRelation(new AssetGraph.HtmlOpenGraph({
                            from: this,
                            to: {
                                url: node.getAttribute('content')
                            },
                            node: node,
                            ogProperty: node.getAttribute('property')
                        }));
                    } else if (node.getAttribute('name') === 'msapplication-config' && node.hasAttribute('content')) {
                        addOutgoingRelation(new AssetGraph.HtmlMsApplicationConfig({
                            from: this,
                            to: {
                                type: 'MsApplicationConfig',
                                url: node.getAttribute('content')
                            },
                            node: node
                        }));
                    } else if (node.getAttribute('name') === 'msapplication-TileImage' && node.hasAttribute('content')) {
                        addOutgoingRelation(new AssetGraph.HtmlMsApplicationTileImageMeta({
                            from: this,
                            to: {
                                url: node.getAttribute('content')
                            },
                            node: node
                        }));
                    } else {
                        var httpEquivAttributeValue = node.getAttribute('http-equiv');
                        if (/^Content-Security-Policy(?:-Report-Only)?$/i.test(httpEquivAttributeValue)) {
                            var contentAttributeValue = node.getAttribute('content');
                            if (typeof contentAttributeValue === 'string') {
                                addOutgoingRelation(new AssetGraph.HtmlContentSecurityPolicy({
                                    from: this,
                                    isExternalizable: false,
                                    to: new AssetGraph.ContentSecurityPolicy({
                                        text: contentAttributeValue
                                    }),
                                    node: node
                                }));
                            }
                        }
                    }
                } else if (nodeName === 'img') {
                    var srcAttributeValue = node.getAttribute('src'),
                        srcSetAttributeValue = node.getAttribute('srcset');
                    if (srcAttributeValue) {
                        addOutgoingRelation(new AssetGraph.HtmlImage({
                            from: this,
                            to: {
                                url: srcAttributeValue
                            },
                            node: node
                        }));
                    }
                    if (srcSetAttributeValue) {
                        addOutgoingRelation(new AssetGraph.HtmlImageSrcSet({
                            from: this,
                            to: new (require('./SrcSet'))({
                                text: srcSetAttributeValue
                            }),
                            node: node
                        }));
                    }
                } else if (nodeName === 'a' && node.hasAttribute('href')) {
                    addOutgoingRelation(new AssetGraph.HtmlAnchor({
                        from: this,
                        to: {
                            url: node.getAttribute('href')
                        },
                        node: node
                    }));
                } else if (nodeName === 'iframe') {
                    if (node.hasAttribute('src')) {
                        addOutgoingRelation(new AssetGraph.HtmlIFrame({
                            from: this,
                            to: {
                                url: node.getAttribute('src')
                            },
                            node: node
                        }));
                    }
                    if (node.hasAttribute('srcdoc')) {
                        addOutgoingRelation(new AssetGraph.HtmlIFrameSrcDoc({
                            from: this,
                            to: new Html({
                                text: node.getAttribute('srcdoc')
                            }),
                            node: node
                        }));
                    }
                } else if (nodeName === 'frame' && node.hasAttribute('src')) {
                    addOutgoingRelation(new AssetGraph.HtmlFrame({
                        from: this,
                        to: {
                            url: node.getAttribute('src')
                        },
                        node: node
                    }));
                } else if (nodeName === 'esi:include' && node.hasAttribute('src')) {
                    addOutgoingRelation(new AssetGraph.HtmlEdgeSideInclude({
                        from: this,
                        to: {
                            url: node.getAttribute('src')
                        },
                        node: node
                    }));
                } else if (nodeName === 'video') {
                    if (node.hasAttribute('src')) {
                        addOutgoingRelation(new AssetGraph[nodeName === 'video' ? 'HtmlVideo' : 'HtmlAudio']({
                            from: this,
                            to: {
                                url: node.getAttribute('src')
                            },
                            node: node
                        }));
                    }
                    if (node.hasAttribute('poster')) {
                        addOutgoingRelation(new AssetGraph.HtmlVideoPoster({
                            from: this,
                            to: {
                                url: node.getAttribute('poster')
                            },
                            node: node
                        }));
                    }
                } else if (nodeName === 'audio' && node.hasAttribute('src')) {
                    addOutgoingRelation(new AssetGraph.HtmlAudio({
                        from: this,
                        to: {
                            url: node.getAttribute('src')
                        },
                        node: node
                    }));
                } else if (/^(?:source|track)$/i.test(nodeName) && node.parentNode && /^(?:video|audio)$/i.test(node.parentNode.nodeName) && node.hasAttribute('src')) {
                    addOutgoingRelation(new AssetGraph[node.parentNode.nodeName.toLowerCase() === 'video' ? 'HtmlVideo' : 'HtmlAudio']({
                        from: this,
                        to: {
                            url: node.getAttribute('src')
                        },
                        node: node
                    }));
                } else if (nodeName === 'source' && node.parentNode && node.parentNode.nodeName.toLowerCase() === 'picture') {
                    var srcAttributeValue = node.getAttribute('src'),
                        srcSetAttributeValue = node.getAttribute('srcset');
                    if (srcAttributeValue) {
                        addOutgoingRelation(new AssetGraph.HtmlPictureSource({
                            from: this,
                            to: {
                                url: srcAttributeValue
                            },
                            node: node
                        }));
                    }
                    if (srcSetAttributeValue) {
                        addOutgoingRelation(new AssetGraph.HtmlPictureSourceSrcSet({
                            from: this,
                            to: new (require('./SrcSet'))({
                                text: srcSetAttributeValue
                            }),
                            node: node
                        }));
                    }
                } else if (nodeName === 'object' && node.hasAttribute('data')) {
                    addOutgoingRelation(new AssetGraph.HtmlObject({
                        from: this,
                        to: {
                            url: node.getAttribute('data')
                        },
                        node: node,
                        attributeName: 'data'
                    }));
                } else if (nodeName === 'param' && /^(?:src|movie)$/i.test(node.getAttribute('name')) && node.parentNode && node.parentNode.nodeName.toLowerCase() === 'object' && node.hasAttribute('value')) {
                    addOutgoingRelation(new AssetGraph.HtmlObject({
                        from: this,
                        to: {
                            url: node.getAttribute('value')
                        },
                        node: node,
                        attributeName: 'value'
                    }));
                } else if (nodeName === 'applet') {
                    ['archive', 'codebase'].forEach(function (attributeName) {
                        // Note: Only supports one url in the archive attribute. The Html 4.01 spec says it can be a comma-separated list.
                        if (node.hasAttribute(attributeName)) {
                            addOutgoingRelation(new AssetGraph.HtmlApplet({
                                from: this,
                                to: {
                                    url: node.getAttribute(attributeName)
                                },
                                node: node,
                                attributeName: attributeName
                            }));
                        }
                    }, this);
                } else if (nodeName === 'embed' && node.hasAttribute('src')) {
                    addOutgoingRelation(new AssetGraph.HtmlEmbed({
                        from: this,
                        to: {
                            url: node.getAttribute('src')
                        },
                        node: node
                    }));
                } else if (nodeName === 'svg') {
                    addOutgoingRelation(new AssetGraph.HtmlSvgIsland({
                        from: this,
                        to: new AssetGraph.Svg({
                            isExternalizable: false,
                            text: node.outerHTML
                        }),
                        node: node
                    }));
                }
                if (node.hasAttribute('style')) {
                    addOutgoingRelation(new AssetGraph.HtmlStyleAttribute({
                        from: this,
                        to: new (require('./Css'))({
                            isExternalizable: false,
                            text: 'bogusselector {' + node.getAttribute('style') + '}'
                        }),
                        node: node
                    }));
                }
                // Handle Knockout.js attributes (data-bind, params)
                ['data-bind', 'params'].forEach(function (attributeName) {
                    if (node.hasAttribute(attributeName)) {
                        var AttributeRelation;
                        if (attributeName === 'data-bind') {
                            AttributeRelation = AssetGraph.HtmlDataBindAttribute;
                        } else if (attributeName === 'params') {
                            AttributeRelation = AssetGraph.HtmlParamsAttribute;
                        } else {
                            return;
                        }
                        // See if the attribute value can be parsed as a Knockout.js data-bind:
                        var javaScriptObjectLiteral = '({' + node.getAttribute(attributeName).replace(/^\s*\{(.*)\}\s*$/, '$1') + '});',
                            parseTree = null; // Must be set to something falsy each time we make it here
                        try {
                            parseTree = esprima.parse(javaScriptObjectLiteral, {
                                sourceType: 'module',
                                jsx: true
                            });
                        } catch (e) {}

                        if (parseTree) {
                            addOutgoingRelation(new AttributeRelation({
                                from: this,
                                to: new JavaScript({
                                    isExternalizable: false,
                                    serializationOptions: {
                                        semicolons: true,
                                        side_effects: false,
                                        newline: '',
                                        indent_level: 0
                                    },
                                    parseTree: parseTree,
                                    text: javaScriptObjectLiteral
                                }),
                                node: node
                            }));
                        }
                    }
                }, this);
            } else if (node.nodeType === node.COMMENT_NODE) {
                // <!--[if !IE]> --> ... <!-- <![endif]-->
                // <!--[if IE gte 8]><!--> ... <!--<![endif]--> (evaluated by certain IE versions and all non-IE browsers)
                var matchNonInternetExplorerConditionalComment = node.nodeValue.match(/^\[if\s*([^\]]*)\]>\s*(?:<!)?$/);
                if (matchNonInternetExplorerConditionalComment) {
                    currentConditionalComments.push(node);
                } else if (/^\s*<!\[endif\]\s*$/.test(node.nodeValue)) {
                    if (currentConditionalComments.length > 0) {
                        currentConditionalComments.pop();
                    } else {
                        var warning = new errors.SyntaxError({message: 'Html: Conditional comment end marker seen without a start marker: ' + node.nodeValue, asset: this});
                        if (this.assetGraph) {
                            this.assetGraph.emit('warn', warning);
                        } else {
                            console.warn(this.toString() + ': ' + warning.message);
                        }
                    }
                } else {
                    // <!--[if ...]> .... <![endif]-->
                    var matchConditionalComment = node.nodeValue.match(/^\[if\s*([^\]]*)\]\>([\s\S]*)<!\[endif\]$/);
                    if (matchConditionalComment) {
                        addOutgoingRelation(new AssetGraph.HtmlConditionalComment({
                            from: this,
                            to: new Html({
                                sourceUrl: this.sourceUrl || this.url,
                                text: '<!--ASSETGRAPH DOCUMENT START MARKER-->' + matchConditionalComment[2] + '<!--ASSETGRAPH DOCUMENT END MARKER-->'
                            }),
                            node: node,
                            condition: matchConditionalComment[1]
                        }));
                    } else {
                        var matchKnockoutContainerless = node.nodeValue.match(/^\s*ko\s+([\s\S]+)$/);
                        if (matchKnockoutContainerless) {
                            addOutgoingRelation(new AssetGraph.HtmlKnockoutContainerless({
                                from: this,
                                to: new (require('./JavaScript'))({
                                    isExternalizable: false,
                                    serializationOptions: {
                                        semicolons: true,
                                        side_effects: false,
                                        newline: '',
                                        indent_level: 0
                                    },
                                    text: '({' + matchKnockoutContainerless[1] + '});'
                                }),
                                node: node
                            }));
                        } else {
                            var matchEsi = node.nodeValue.match(/^esi([\s\S]*)$/);
                            if (matchEsi) {
                                addOutgoingRelation(new AssetGraph.HtmlEdgeSideIncludeSafeComment({
                                    from: this,
                                    to: new Html({
                                        text: '<!--ASSETGRAPH DOCUMENT START MARKER-->' + matchEsi[1] + '<!--ASSETGRAPH DOCUMENT END MARKER-->'
                                    }),
                                    node: node
                                }));
                            }
                        }
                    }
                }
            }

            if (traverse && node.childNodes) {
                for (var i = node.childNodes.length - 1 ; i >= 0 ; i -= 1) {
                    queue.unshift(node.childNodes[i]);
                }
            }
        }
        if (currentConditionalComments.length > 0) {
            var warning = new errors.SyntaxError({message: 'Html: No end marker found for conditional comment(s):\n' + _.map(currentConditionalComments, 'nodeValue').join('\n  '), asset: this});
            if (this.assetGraph) {
                this.assetGraph.emit('warn', warning);
            } else {
                console.warn(this.toString() + ': ' + warning.message);
            }
        }
        return outgoingRelations;
    },

    allowsPerCsp: function (directive, urlOrToken, protectedResourceUrl) {
        var csps = [];
        this.outgoingRelations.forEach(function (outgoingRelation) {
            if (outgoingRelation.type === 'HtmlContentSecurityPolicy' && outgoingRelation.to && outgoingRelation.to.type === 'ContentSecurityPolicy') {
                csps.push(outgoingRelation.to);
            }
        });
        return csps.every(function (csp) {
            return csp.allows(directive, urlOrToken, protectedResourceUrl);
        }, this);
    },

    minify: function () {
        this.isPretty = false;
        this.isMinified = true;
        this.parseTree; // Side effect: Make sure that reserialize when .text or .rawSrc are accessed
        this.markDirty();
        return this;
    },

    prettyPrint: function () {
        this.isPretty = true;
        this.isMinified = false;
        this.markDirty();
        return this;
    }
});

module.exports = Html;<|MERGE_RESOLUTION|>--- conflicted
+++ resolved
@@ -2,14 +2,8 @@
 var util = require('util'),
     _ = require('lodash'),
     esprima = require('esprima'),
-<<<<<<< HEAD
     JSDOM = require('jsdom').JSDOM,
-    htmlMinifier = require('html-minifier-papandreou'),
-=======
-    jsdom = require('jsdom-papandreou'),
-    domtohtml = require('jsdom-papandreou/lib/jsdom/browser/domtohtml'),
     htmlMinifier = require('html-minifier'),
->>>>>>> df0eeefe
     extendWithGettersAndSetters = require('../util/extendWithGettersAndSetters'),
     errors = require('../errors'),
     Text = require('./Text'),
