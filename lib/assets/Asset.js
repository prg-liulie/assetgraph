--- conflicted
+++ resolved
@@ -687,30 +687,10 @@
                             if (outgoingRelation.to && outgoingRelation.to.contentType) {
                                 assetConfig.contentType = outgoingRelation.to.contentType;
                             }
-<<<<<<< HEAD
                             if (outgoingRelation.to && outgoingRelation.to.type) {
                                 assetConfig.type = outgoingRelation.to.type;
                             } else {
                                 assetConfig.type = this.assetGraph.lookupContentType(assetConfig.contentType);
-=======
-                        } else {
-                            var baseUrl = outgoingRelation.baseUrl;
-                            if (baseUrl) {
-                                var targetUrl = this.assetGraph.resolveUrl(baseUrl, relativeUrl),
-                                    targetAssets = this.assetGraph.findAssets({url: targetUrl});
-                                // If multiple assets share the url, prefer the one that was added last (should be customizable?):
-                                if (targetAssets.length) {
-                                    outgoingRelation.to = targetAssets[targetAssets.length - 1];
-                                } else {
-                                    // Be nice and upgrade the asset config object to the absolute url we just worked out.
-                                    // Makes "unresolved relations" work a bit more predictable (will be fixed for real in AssetGraph 4):
-                                    if (typeof outgoingRelation.to === 'string') {
-                                        outgoingRelation.to = targetUrl;
-                                    } else {
-                                        outgoingRelation.to.url = targetUrl;
-                                    }
-                                }
->>>>>>> 292c0e42
                             }
                             outgoingRelation.to = this.assetGraph.createAsset(assetConfig);
                             this.assetGraph.addAsset(outgoingRelation.to);
@@ -723,6 +703,14 @@
                             // If multiple assets share the url, prefer the one that was added last (should be customizable?):
                             if (targetAssets.length) {
                                 outgoingRelation.to = targetAssets[targetAssets.length - 1];
+                            } else {
+                                // Be nice and upgrade the asset config object to the absolute url we just worked out.
+                                // Makes "unresolved relations" work a bit more predictable (will be fixed for real in AssetGraph 4):
+                                if (typeof outgoingRelation.to === 'string') {
+                                    outgoingRelation.to = targetUrl;
+                                } else {
+                                    outgoingRelation.to.url = targetUrl;
+                                }
                             }
                         }
                     }
