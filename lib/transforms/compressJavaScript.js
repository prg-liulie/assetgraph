--- conflicted
+++ resolved
@@ -7,18 +7,11 @@
 
 compressorByName.uglifyJs = async (assetGraph, javaScript, compressorOptions) => {
     compressorOptions = compressorOptions || {};
-<<<<<<< HEAD
     const sourceMaps = compressorOptions.sourceMaps;
     compressorOptions = Object.assign({}, _.omit(compressorOptions, 'sourceMaps'));
-    const mangleOptions = _.defaults({}, _.pick(javaScript.serializationOptions, ['screw_ie8']), _.pick(assetGraph.javaScriptSerializationOptions, ['screw_ie8']), compressorOptions.mangleOptions);
+    const mangleOptions = compressorOptions.mangleOptions;
     delete compressorOptions.mangleOptions;
-    _.defaults(compressorOptions, _.pick(javaScript.serializationOptions, ['side_effects', 'screw_ie8']), _.pick(assetGraph.javaScriptSerializationOptions, ['side_effects', 'screw_ie8']));
-=======
-    var sourceMaps = compressorOptions.sourceMaps;
-    compressorOptions = _.extend({}, _.omit(compressorOptions, 'sourceMaps'));
-    var mangleOptions = compressorOptions.mangleOptions;
-    delete compressorOptions.mangleOptions;
-    _.defaults(compressorOptions, _.pick(javaScript.serializationOptions, ['side_effects']), this.assetGraph && _.pick(this.assetGraph.javaScriptSerializationOptions, ['side_effects']));
+    _.defaults(compressorOptions, _.pick(javaScript.serializationOptions, ['side_effects']), _.pick(assetGraph.javaScriptSerializationOptions, ['side_effects']));
 
     let ie8;
     if (javaScript.serializationOptions && typeof javaScript.serializationOptions.ie8 !== 'undefined') {
@@ -30,7 +23,6 @@
     } else if (assetGraph.javaScriptSerializationOptions && typeof assetGraph.javaScriptSerializationOptions.screw_ie8 !== 'undefined') {
         ie8 = !assetGraph.javaScriptSerializationOptions.screw_ie8;
     }
->>>>>>> c99a47f2
 
     let text;
     let sourceMap;
