--- conflicted
+++ resolved
@@ -9,18 +9,12 @@
     HtmlIFrame: '<iframe>',
     HtmlFrame: '<frame>',
     HtmlAlternateLink: '<link rel=alternate>',
-<<<<<<< HEAD
     HtmlConditionalComment: htmlConditionalComment => '<!--[if ' + htmlConditionalComment.condition + ']>',
-=======
     HtmlPreloadLink: '<link rel=preload>',
     HtmlPrefetchLink: '<link rel=prefetch>',
     HtmlPreconnectLink: '<link rel=preconnect>',
     HtmlDnsPrefetchLink: '<link rel=dns-prefetch>',
     HtmlPrerenderLink: '<link rel=prerender>',
-    HtmlConditionalComment: function (htmlConditionalComment) {
-        return '<!--[if ' + htmlConditionalComment.condition + ']>';
-    },
->>>>>>> 8ed68b1d
     HtmlImage: '<img>',
     HtmlAudio: '<audio>',
     HtmlShortcutIcon: 'icon',
@@ -43,22 +37,15 @@
 module.exports = targetFileName => {
     targetFileName = targetFileName || 'assetgraph.svg';
 
-<<<<<<< HEAD
     return async function drawGraph(assetGraph) {
-        let dotSrc = 'digraph \"' + targetFileName.replace(/^.*\/|\.[^\/\.]*$/g, '') + '\" {\n';
-        let nextUniqueId = 1;
-        const seenNodes = {};
-=======
-    return function drawGraph(assetGraph) {
-        var dotSrc = [
+        let dotSrc = [
             'digraph \"' + targetFileName.replace(/^.*\/|\.[^\/\.]*$/g, '') + '\" {\n',
             'graph[rankdir=LR];',
             'nodesep=0.1;',
             'ranksep=0.0;'
         ].join('\n');
-        var nextUniqueId = 1;
-        var seenNodes = {};
->>>>>>> 8ed68b1d
+        let nextUniqueId = 1;
+        const seenNodes = {};
 
         function addAssetAsNode(asset, namePrefix) {
             seenNodes[asset.id] = true;
@@ -102,10 +89,9 @@
         for (const path of Object.keys(assetsByPath)) {
             dotSrc +=
                 '  subgraph cluster_' + nextUniqueId + ' {\n' +
-<<<<<<< HEAD
                 '    style = filled;\n' +
                 '    color = lightgrey;\n' +
-                '    label = "' + path + '";\n' +
+                '    label = "' + path.replace(assetGraph.root, '/') + '";\n' +
                 '\n' +
                 assetsByPath[path].map(asset =>
                     '    ' + asset.id + ' [style = ' + (asset.isLoaded ? 'solid' : 'dashed') + ', label = "' +
@@ -114,18 +100,6 @@
                 (transitionStringsByPath[path] || []).map(transitionString =>
                     '    ' + transitionString + '\n'
                 ).join('') +
-=======
-                    '    style = filled;\n' +
-                    '    color = lightgrey;\n' +
-                    '    label = "' + path.replace(assetGraph.root, '/') + '";\n' +
-                    '\n' +
-                    assetsByPath[path].map(function (asset) {
-                        return '    ' + asset.id + ' [style = ' + (asset.isLoaded ? 'solid' : 'dashed') + ', label = "' + (asset.url ? Path.basename(asset.url) : 'i:' + asset).replace(/"/g, '\\"') + '"];\n';
-                    }).join('') +
-                    (transitionStringsByPath[path] || []).map(function (transitionString) {
-                        return '    ' + transitionString + '\n';
-                    }).join('') +
->>>>>>> 8ed68b1d
                 '  }\n\n';
             nextUniqueId += 1;
         }
