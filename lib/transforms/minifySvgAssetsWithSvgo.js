var _ = require('lodash');
var Promise = require('bluebird');

module.exports = function (queryObj) {
    return function minifySvgAssetsWithSvgo(assetGraph) {
        var Svgo,
            svgAssets = assetGraph.findAssets(_.extend({type: 'Svg'}, queryObj));
        if (svgAssets.length > 0) {
            try {
                Svgo = require('svgo');
            } catch (e) {
                assetGraph.emit('info', new Error('minifySvgAssetsWithSvgo: Found ' + svgAssets.length + ' svg asset(s), but no svgo module is available. Please use npm to install svgo in your project so minifySvgAssetsWithSvgo can require it.'));
                return;
            }
        }
<<<<<<< HEAD
        return Promise.map(svgAssets, function (svgAsset) {
            return Promise.fromNode(function (cb) {
                // svgo both calls the callback with an error _and_ throws if it encounters and error
                var callbackCalled = false;
                try {
                    new Svgo().optimize(svgAsset.text, function (result) {
                        callbackCalled = true;
                        if (result.error) {
                            assetGraph.emit('warn', new Error('SVG optimization error in ' + svgAsset.urlOrDescription + '\nOptimiztion skipped.\n' + result.error));
                        } else {
                            svgAsset.text = result.data;
                        }
                        cb();
                    });
                } catch (e) {
                    if (!callbackCalled) {
                        // Error not already handled in callback
                        assetGraph.emit('warn', new Error('svgo threw a hissyfit in ' + svgAsset.urlOrDescription + '\n' + e.stack));
                        cb();
=======
        async.each(svgAssets, function (svgAsset, cb) {
            // svgo both calls the callback with an error _and_ throws if it encounters and error
            var callbackCalled = false;

            // The removeUnknownsAndDefaults SVGO plugin strips top-level attributes of the <svg> element
            // that could be important. Note down all the attributes so they can be re-attached after the optimization
            // https://github.com/svg/svgo/issues/301
            var originalTopLevelAttributes = {};
            if (svgAsset.isInline) {
                Array.prototype.forEach.call(svgAsset.parseTree.documentElement.attributes, function (attribute) {
                    originalTopLevelAttributes[attribute.name] = attribute.value;
                });
            }

            try {
                new Svgo().optimize(svgAsset.text, function (result) {
                    callbackCalled = true;
                    if (result.error) {
                        assetGraph.emit('warn', new Error('SVG optimization error in ' + svgAsset.urlOrDescription + '\nOptimiztion skipped.\n' + result.error));
                    } else {
                        svgAsset.text = result.data;
                        if (svgAsset.isInline) {
                            var dirty = false;
                            Object.keys(originalTopLevelAttributes).forEach(function (attributeName) {
                                if (!svgAsset.parseTree.documentElement.hasAttribute(attributeName)) {
                                    svgAsset.parseTree.documentElement.setAttribute(attributeName, originalTopLevelAttributes[attributeName]);
                                    dirty = true;
                                }
                            });
                            if (dirty) {
                                svgAsset.markDirty();
                            }
                        }
>>>>>>> fcb9244e
                    }
                }
            });
        });
    };
};<|MERGE_RESOLUTION|>--- conflicted
+++ resolved
@@ -13,9 +13,18 @@
                 return;
             }
         }
-<<<<<<< HEAD
         return Promise.map(svgAssets, function (svgAsset) {
             return Promise.fromNode(function (cb) {
+                // The removeUnknownsAndDefaults SVGO plugin strips top-level attributes of the <svg> element
+                // that could be important. Note down all the attributes so they can be re-attached after the optimization
+                // https://github.com/svg/svgo/issues/301
+                var originalTopLevelAttributes = {};
+                if (svgAsset.isInline) {
+                    Array.prototype.forEach.call(svgAsset.parseTree.documentElement.attributes, function (attribute) {
+                        originalTopLevelAttributes[attribute.name] = attribute.value;
+                    });
+                }
+
                 // svgo both calls the callback with an error _and_ throws if it encounters and error
                 var callbackCalled = false;
                 try {
@@ -25,6 +34,18 @@
                             assetGraph.emit('warn', new Error('SVG optimization error in ' + svgAsset.urlOrDescription + '\nOptimiztion skipped.\n' + result.error));
                         } else {
                             svgAsset.text = result.data;
+                            if (svgAsset.isInline) {
+                                var dirty = false;
+                                Object.keys(originalTopLevelAttributes).forEach(function (attributeName) {
+                                    if (!svgAsset.parseTree.documentElement.hasAttribute(attributeName)) {
+                                        svgAsset.parseTree.documentElement.setAttribute(attributeName, originalTopLevelAttributes[attributeName]);
+                                        dirty = true;
+                                    }
+                                });
+                                if (dirty) {
+                                    svgAsset.markDirty();
+                                }
+                            }
                         }
                         cb();
                     });
@@ -33,41 +54,6 @@
                         // Error not already handled in callback
                         assetGraph.emit('warn', new Error('svgo threw a hissyfit in ' + svgAsset.urlOrDescription + '\n' + e.stack));
                         cb();
-=======
-        async.each(svgAssets, function (svgAsset, cb) {
-            // svgo both calls the callback with an error _and_ throws if it encounters and error
-            var callbackCalled = false;
-
-            // The removeUnknownsAndDefaults SVGO plugin strips top-level attributes of the <svg> element
-            // that could be important. Note down all the attributes so they can be re-attached after the optimization
-            // https://github.com/svg/svgo/issues/301
-            var originalTopLevelAttributes = {};
-            if (svgAsset.isInline) {
-                Array.prototype.forEach.call(svgAsset.parseTree.documentElement.attributes, function (attribute) {
-                    originalTopLevelAttributes[attribute.name] = attribute.value;
-                });
-            }
-
-            try {
-                new Svgo().optimize(svgAsset.text, function (result) {
-                    callbackCalled = true;
-                    if (result.error) {
-                        assetGraph.emit('warn', new Error('SVG optimization error in ' + svgAsset.urlOrDescription + '\nOptimiztion skipped.\n' + result.error));
-                    } else {
-                        svgAsset.text = result.data;
-                        if (svgAsset.isInline) {
-                            var dirty = false;
-                            Object.keys(originalTopLevelAttributes).forEach(function (attributeName) {
-                                if (!svgAsset.parseTree.documentElement.hasAttribute(attributeName)) {
-                                    svgAsset.parseTree.documentElement.setAttribute(attributeName, originalTopLevelAttributes[attributeName]);
-                                    dirty = true;
-                                }
-                            });
-                            if (dirty) {
-                                svgAsset.markDirty();
-                            }
-                        }
->>>>>>> fcb9244e
                     }
                 }
             });
