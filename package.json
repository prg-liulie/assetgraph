--- conflicted
+++ resolved
@@ -1,5 +1,4 @@
 {
-<<<<<<< HEAD
   "name": "assetgraph",
   "description": "Optimization framework for web pages and applications",
   "repository": "git://github.com/One-com/assetgraph.git",
@@ -8,61 +7,6 @@
     {
       "name": "Andreas Lind Petersen",
       "email": "andreas@one.com"
-=======
-    "name": "assetgraph",
-    "description": "Optimization framework for web pages and applications",
-    "repository": "git://github.com/One-com/assetgraph.git",
-    "version": "1.6.0beta22",
-    "maintainers": [
-        {
-            "name": "Andreas Lind Petersen",
-            "email": "andreas@one.com"
-        }
-    ],
-    "dependencies": {
-        "async": "=0.2.6",
-        "bufferjs": "=1.1.0",
-        "createerror": "=0.0.1",
-        "cssmin": "=0.3.1",
-        "cssom-papandreou": "=0.2.4-patch1",
-        "glob": "=3.1.9",
-        "httperrors": "=0.2.0",
-        "jsdom": "=0.6.5",
-        "optimist": "=0.3.1",
-        "passerror": "=0.0.1",
-        "request": "=2.9.153",
-        "seq": "=0.3.5",
-        "source-map": "=0.1.19",
-        "uglifyast": "=0.3.1",
-        "uglify-js-papandreou": "=2.2.5-patch1",
-        "underscore": "=1.3.1",
-        "xmldom": "=0.1.16"
-    },
-    "devDependencies": {
-        "onedox": "~0.0.1",
-        "closure-compiler": "=0.1.1",
-        "coffee-script": "=1.2.0",
-        "less": "=1.4.2",
-        "iconv": "=2.0.3",
-        "stylus": "=0.23.0",
-        "yui-compressor": "=0.1.3",
-        "vows": "=0.7.0"
-    },
-    "engines": {
-        "node": ">=0.4.8"
-    },
-    "directories": {
-        "lib": "./lib"
-    },
-    "publishConfig": {
-        "registry": "http://registry.npmjs.org/"
-    },
-    "main": "lib/AssetGraph.js",
-    "scripts": {
-        "test": "vows",
-        "travis": "vows --spec",
-        "prepublish": "npm test"
->>>>>>> 068614a1
     }
   ],
   "dependencies": {
@@ -106,6 +50,7 @@
   "main": "lib/AssetGraph.js",
   "scripts": {
     "test": "vows",
+    "travis": "vows --spec",
     "prepublish": "npm test"
   }
 }