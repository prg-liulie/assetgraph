{
  "name": "assetgraph",
  "description": "An auto discovery dependency graph based optimization framework for web pages and applications",
  "repository": "git://github.com/assetgraph/assetgraph.git",
<<<<<<< HEAD
  "version": "3.6.2",
=======
  "version": "2.17.3",
>>>>>>> 773e096a
  "license": "BSD-3-Clause",
  "maintainers": [
    {
      "name": "Andreas Lind",
      "email": "andreas@one.com"
    },
    {
      "name": "Peter Müller",
      "email": "munter@fumle.dk"
    }
  ],
  "files": [
    "lib",
    "examples",
    "test/unexpected-with-plugins.js",
    "test/unexpectedAssetGraph.js"
  ],
  "dependencies": {
    "bluebird": "^3.5.0",
    "chalk": "^1.1.3",
    "createerror": "^1.1.0",
    "cssnano": "^3.7.4",
    "esanimate": "^1.1.0",
    "escodegen": "^1.8.0",
    "esprima": "^3.1.3",
    "espurify": "^1.7.0",
    "estraverse": "^4.2.0",
    "gettemporaryfilepath": "^1.0.0",
    "glob": "^7.0.5",
    "html-minifier": "^3.5.2",
    "imageinfo": "1.0.4",
    "jsdom": "9.12.0",
    "lodash": "^4.11.2",
    "mkdirp": "^0.5.1",
    "normalizeurl": "^1.0.0",
    "perfectionist": "^2.4.0",
    "postcss": "~6.0.1",
    "read-pkg-up": "^2.0.0",
    "repeat-string": "^1.5.4",
    "schemes": "^1.0.1",
    "semver": "^5.3.0",
    "source-map": "^0.5.6",
    "sourcemap-to-ast": "0.0.2",
<<<<<<< HEAD
    "teepee": "^2.28.0",
    "uglify-js": "^3.0.3",
    "urltools": "^0.3.1",
    "xmldom": "^0.1.27"
=======
    "teepee": "^2.21.4",
    "uglify-js": "2.6.4",
    "urltools": "0.3.4",
    "xmldom": "0.1.22"
>>>>>>> 773e096a
  },
  "devDependencies": {
    "autoprefixer": "^7.0.0",
    "closure-compiler": "^0.2.12",
    "coveralls": "^2.12.0",
    "css-loader": "^0.28.0",
    "eslint": "3.19.0",
    "eslint-config-onelint": "2.0.0",
    "extract-text-webpack-plugin": "^2.1.0",
    "file-loader": "^0.11.0",
    "httpception": "^0.5.0",
    "iconv-lite": "^0.4.15",
    "istanbul": "^0.4.1",
    "less": "2.7.2",
    "mocha": "^3.0.0",
    "open": "^0.0.5",
    "requirejs": "^2.3.3",
    "sinon": "^2.0.0",
    "style-loader": "^0.17.0",
    "svgo": "^0.7.2",
    "systemjs-asset-plugin": "^3.0.0",
    "systemjs-builder": "^0.16.3",
    "unexpected": "^10.26.0",
    "unexpected-dom": "^3.0.2",
    "unexpected-sinon": "^10.7.0",
    "webpack": "^2.3.1",
    "yui-compressor": "^0.1.3"
  },
  "publishConfig": {
    "registry": "http://registry.npmjs.org/"
  },
  "main": "lib",
  "scripts": {
    "lint": "eslint .",
    "test": "npm run lint && mocha",
    "travis": "npm run lint && npm run coverage",
    "coverage": "NODE_ENV=development ./node_modules/.bin/istanbul cover -x '**/examples/**' -x '**/testdata/**' --include-all-sources ./node_modules/mocha/bin/_mocha -- --reporter dot && echo google-chrome coverage/lcov-report/index.html"
  }
}<|MERGE_RESOLUTION|>--- conflicted
+++ resolved
@@ -2,11 +2,7 @@
   "name": "assetgraph",
   "description": "An auto discovery dependency graph based optimization framework for web pages and applications",
   "repository": "git://github.com/assetgraph/assetgraph.git",
-<<<<<<< HEAD
   "version": "3.6.2",
-=======
-  "version": "2.17.3",
->>>>>>> 773e096a
   "license": "BSD-3-Clause",
   "maintainers": [
     {
@@ -50,17 +46,10 @@
     "semver": "^5.3.0",
     "source-map": "^0.5.6",
     "sourcemap-to-ast": "0.0.2",
-<<<<<<< HEAD
     "teepee": "^2.28.0",
     "uglify-js": "^3.0.3",
-    "urltools": "^0.3.1",
+    "urltools": "^0.3.4",
     "xmldom": "^0.1.27"
-=======
-    "teepee": "^2.21.4",
-    "uglify-js": "2.6.4",
-    "urltools": "0.3.4",
-    "xmldom": "0.1.22"
->>>>>>> 773e096a
   },
   "devDependencies": {
     "autoprefixer": "^7.0.0",
