--- conflicted
+++ resolved
@@ -2,11 +2,7 @@
   "name": "assetgraph",
   "description": "An auto discovery dependency graph based optimization framework for web pages and applications",
   "repository": "git://github.com/assetgraph/assetgraph.git",
-<<<<<<< HEAD
   "version": "3.3.0",
-=======
-  "version": "2.17.1",
->>>>>>> c37a94a1
   "license": "BSD-3-Clause",
   "maintainers": [
     {
