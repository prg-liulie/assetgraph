--- conflicted
+++ resolved
@@ -2,12 +2,8 @@
   "name": "assetgraph",
   "description": "Optimization framework for web pages and applications",
   "repository": "git://github.com/One-com/assetgraph.git",
-<<<<<<< HEAD
   "version": "1.6.2",
-=======
-  "version": "1.6.0",
   "license": "BSD",
->>>>>>> b3be1e50
   "maintainers": [
     {
       "name": "Andreas Lind Petersen",
